<<<<<<< HEAD
using System;
using System.IO;
using System.Linq;
using System.Management.Automation;
using Xunit;
using PwrSvg;

namespace PwrSvg.Tests;

public class ConvertToPngCommandTests
{
    [Fact]
    public void ConvertToPngCommand_ShouldHaveCorrectCmdletAttribute()
    {
        // Arrange & Act
        var cmdletType = typeof(ConvertToPngCommand);
        var cmdletAttribute = (CmdletAttribute?)Attribute.GetCustomAttribute(cmdletType, typeof(CmdletAttribute));

        // Assert
        Assert.NotNull(cmdletAttribute);
        Assert.Equal(VerbsData.ConvertTo, cmdletAttribute.VerbName);
        Assert.Equal("Png", cmdletAttribute.NounName);
    }

    [Fact]
    public void ConvertToPngCommand_ShouldHaveRequiredProperties()
    {
        // Arrange
        var cmdlet = new ConvertToPngCommand();

        // Act & Assert
        Assert.NotNull(cmdlet.GetType().GetProperty("Path"));
        Assert.NotNull(cmdlet.GetType().GetProperty("OutFile"));
        Assert.NotNull(cmdlet.GetType().GetProperty("Width"));
        Assert.NotNull(cmdlet.GetType().GetProperty("Height"));
        Assert.NotNull(cmdlet.GetType().GetProperty("BackgroundColor"));
        Assert.NotNull(cmdlet.GetType().GetProperty("Quality"));
    }

    [Fact]
    public void ConvertToPngCommand_QualityProperty_ShouldHaveDefaultValue()
    {
        // Arrange
        var cmdlet = new ConvertToPngCommand();

        // Act
        var quality = cmdlet.Quality;

        // Assert
        Assert.Equal(95, quality);
    }

    [Fact]
    public void ConvertToPngCommand_ShouldHaveCorrectOutputTypes()
    {
        // Arrange
        var cmdletType = typeof(ConvertToPngCommand);
        var outputTypeAttributes = (OutputTypeAttribute[])Attribute.GetCustomAttributes(cmdletType, typeof(OutputTypeAttribute));

        // Assert
        Assert.NotEmpty(outputTypeAttributes);
        var outputTypeNames = outputTypeAttributes[0].Type.Select(t => t.Type).ToArray();
        Assert.Contains(typeof(MemoryStream), outputTypeNames);
        Assert.Contains(typeof(FileInfo), outputTypeNames);
    }

    [Fact]
    public void ConvertToPngCommand_ShouldInheritFromPSCmdlet()
    {
        // Arrange
        var cmdletType = typeof(ConvertToPngCommand);

        // Act & Assert
        Assert.True(typeof(PSCmdlet).IsAssignableFrom(cmdletType));
    }

    [Fact]
    public void ConvertToPngCommand_WidthProperty_ShouldAcceptPositiveValues()
    {
        // Arrange
        var cmdlet = new ConvertToPngCommand();

        // Act & Assert - Should not throw
        cmdlet.Width = 100;
        cmdlet.Width = 1920;
        Assert.Equal(1920, cmdlet.Width);
    }

    [Fact]
    public void ConvertToPngCommand_HeightProperty_ShouldAcceptPositiveValues()
    {
        // Arrange
        var cmdlet = new ConvertToPngCommand();

        // Act & Assert - Should not throw
        cmdlet.Height = 100;
        cmdlet.Height = 1080;
        Assert.Equal(1080, cmdlet.Height);
    }

    [Fact]
    public void ConvertToPngCommand_ShouldReturnMemoryStreamInOutputType()
    {
        // Arrange
        var cmdletType = typeof(ConvertToPngCommand);
        var outputTypeAttributes = (OutputTypeAttribute[])Attribute.GetCustomAttributes(cmdletType, typeof(OutputTypeAttribute));

        // Assert
        Assert.NotEmpty(outputTypeAttributes);
        var outputTypeNames = outputTypeAttributes[0].Type.Select(t => t.Type).ToArray();
        Assert.Contains(typeof(MemoryStream), outputTypeNames);
        Assert.DoesNotContain(typeof(byte[]), outputTypeNames); // Should not contain byte[] anymore
    }

    [Fact]
    public void ConvertToPngCommand_ShouldHaveSvgContentProperty()
    {
        // Arrange
        var cmdlet = new ConvertToPngCommand();

        // Act & Assert
        Assert.NotNull(cmdlet.GetType().GetProperty("SvgContent"));
    }

    [Fact]
    public void ConvertToPngCommand_ShouldHaveCorrectParameterSets()
    {
        // Arrange
        var cmdletType = typeof(ConvertToPngCommand);
        var pathProperty = cmdletType.GetProperty("Path");
        var svgContentProperty = cmdletType.GetProperty("SvgContent");

        // Act
        var pathParameterAttributes = pathProperty?.GetCustomAttributes(typeof(ParameterAttribute), false).Cast<ParameterAttribute>().ToArray();
        var svgContentParameterAttributes = svgContentProperty?.GetCustomAttributes(typeof(ParameterAttribute), false).Cast<ParameterAttribute>().ToArray();

        // Assert
        Assert.NotNull(pathParameterAttributes);
        Assert.NotNull(svgContentParameterAttributes);
        Assert.NotEmpty(pathParameterAttributes);
        Assert.NotEmpty(svgContentParameterAttributes);

        var pathParameterSet = pathParameterAttributes[0].ParameterSetName;
        var svgContentParameterSet = svgContentParameterAttributes[0].ParameterSetName;

        Assert.Equal("FromPath", pathParameterSet);
        Assert.Equal("FromContent", svgContentParameterSet);
        Assert.NotEqual(pathParameterSet, svgContentParameterSet); // Should be different parameter sets
    }

    [Fact]
    public void ConvertToPngCommand_SvgContentProperty_ShouldAcceptFromPipeline()
    {
        // Arrange
        var cmdletType = typeof(ConvertToPngCommand);
        var svgContentProperty = cmdletType.GetProperty("SvgContent");

        // Act
        var parameterAttributes = svgContentProperty?.GetCustomAttributes(typeof(ParameterAttribute), false).Cast<ParameterAttribute>().ToArray();

        // Assert
        Assert.NotNull(parameterAttributes);
        Assert.NotEmpty(parameterAttributes);
        Assert.True(parameterAttributes[0].ValueFromPipeline);
    }

    [Fact]
    public void ConvertToPngCommand_PathProperty_ShouldBeInPathParameterSet()
    {
        // Arrange
        var cmdletType = typeof(ConvertToPngCommand);
        var pathProperty = cmdletType.GetProperty("Path");

        // Act
        var parameterAttributes = pathProperty?.GetCustomAttributes(typeof(ParameterAttribute), false).Cast<ParameterAttribute>().ToArray();

        // Assert
        Assert.NotNull(parameterAttributes);
        Assert.NotEmpty(parameterAttributes);
        Assert.Equal("FromPath", parameterAttributes[0].ParameterSetName);
        Assert.True(parameterAttributes[0].ValueFromPipelineByPropertyName);
        Assert.True(parameterAttributes[0].ValueFromPipeline); // Path should now accept direct pipeline input
    }

    [Fact]
    public void ConvertToPngCommand_PathProperty_ShouldBeFileInfoType()
    {
        // Arrange
        var cmdletType = typeof(ConvertToPngCommand);
        var pathProperty = cmdletType.GetProperty("Path");

        // Act & Assert
        Assert.NotNull(pathProperty);
        Assert.Equal(typeof(FileInfo), pathProperty.PropertyType);
    }
=======
using System;
using System.IO;
using System.Linq;
using System.Management.Automation;
using Xunit;
using PwrSvg;

namespace PwrSvg.Tests;

public class ConvertToPngCommandTests
{
    private const string TestSvgContent = @"<?xml version=""1.0"" encoding=""UTF-8""?>
<svg width=""100"" height=""100"" xmlns=""http://www.w3.org/2000/svg"">
  <circle cx=""50"" cy=""50"" r=""40"" fill=""red""/>
</svg>";

    [Fact]
    public void ConvertToPngCommand_ShouldHaveCorrectCmdletAttribute()
    {
        // Arrange & Act
        var cmdletType = typeof(ConvertToPngCommand);
        var cmdletAttribute = (CmdletAttribute?)Attribute.GetCustomAttribute(cmdletType, typeof(CmdletAttribute));

        // Assert
        Assert.NotNull(cmdletAttribute);
        Assert.Equal(VerbsData.ConvertTo, cmdletAttribute.VerbName);
        Assert.Equal("Png", cmdletAttribute.NounName);
    }

    [Fact]
    public void ConvertToPngCommand_ShouldHaveRequiredProperties()
    {
        // Arrange
        var cmdlet = new ConvertToPngCommand();

        // Act & Assert
        Assert.NotNull(cmdlet.GetType().GetProperty("Path"));
        Assert.NotNull(cmdlet.GetType().GetProperty("OutFile"));
        Assert.NotNull(cmdlet.GetType().GetProperty("Width"));
        Assert.NotNull(cmdlet.GetType().GetProperty("Height"));
        Assert.NotNull(cmdlet.GetType().GetProperty("BackgroundColor"));
        Assert.NotNull(cmdlet.GetType().GetProperty("Quality"));
    }

    [Fact]
    public void ConvertToPngCommand_QualityProperty_ShouldHaveDefaultValue()
    {
        // Arrange
        var cmdlet = new ConvertToPngCommand();

        // Act
        var quality = cmdlet.Quality;

        // Assert
        Assert.Equal(95, quality);
    }

    [Fact]
    public void ConvertToPngCommand_ShouldHaveCorrectOutputTypes()
    {
        // Arrange
        var cmdletType = typeof(ConvertToPngCommand);
        var outputTypeAttributes = (OutputTypeAttribute[])Attribute.GetCustomAttributes(cmdletType, typeof(OutputTypeAttribute));

        // Assert
        Assert.NotEmpty(outputTypeAttributes);
        var outputTypeNames = outputTypeAttributes[0].Type.Select(t => t.Type).ToArray();
        Assert.Contains(typeof(MemoryStream), outputTypeNames);
        Assert.Contains(typeof(FileInfo), outputTypeNames);
    }

    [Fact]
    public void ConvertToPngCommand_ShouldInheritFromPSCmdlet()
    {
        // Arrange
        var cmdletType = typeof(ConvertToPngCommand);

        // Act & Assert
        Assert.True(typeof(PSCmdlet).IsAssignableFrom(cmdletType));
    }

    [Fact]
    public void ConvertToPngCommand_WidthProperty_ShouldAcceptPositiveValues()
    {
        // Arrange
        var cmdlet = new ConvertToPngCommand();

        // Act & Assert - Should not throw
        cmdlet.Width = 100;
        cmdlet.Width = 1920;
        Assert.Equal(1920, cmdlet.Width);
    }

    [Fact]
    public void ConvertToPngCommand_HeightProperty_ShouldAcceptPositiveValues()
    {
        // Arrange
        var cmdlet = new ConvertToPngCommand();

        // Act & Assert - Should not throw
        cmdlet.Height = 100;
        cmdlet.Height = 1080;
        Assert.Equal(1080, cmdlet.Height);
    }

    [Fact]
    public void ConvertToPngCommand_ShouldReturnMemoryStreamInOutputType()
    {
        // Arrange
        var cmdletType = typeof(ConvertToPngCommand);
        var outputTypeAttributes = (OutputTypeAttribute[])Attribute.GetCustomAttributes(cmdletType, typeof(OutputTypeAttribute));

        // Assert
        Assert.NotEmpty(outputTypeAttributes);
        var outputTypeNames = outputTypeAttributes[0].Type.Select(t => t.Type).ToArray();
        Assert.Contains(typeof(MemoryStream), outputTypeNames);
        Assert.DoesNotContain(typeof(byte[]), outputTypeNames); // Should not contain byte[] anymore
    }

    [Fact]
    public void ConvertToPngCommand_NativeLibraryLoader_ShouldInitializeSuccessfully()
    {
        // Arrange & Act
        // This test verifies that the NativeLibraryLoader.Initialize() method
        // can be called without throwing exceptions
        var exception = Record.Exception(() => NativeLibraryLoader.Initialize());

        // Assert
        Assert.Null(exception);
    }

    [Fact] 
    public void ConvertToPngCommand_WithValidSvg_ShouldProcessWithoutError()
    {
        // Arrange - Create a simple SVG file for testing
        var testSvgPath = Path.GetTempFileName();
        
        try
        {
            File.WriteAllText(testSvgPath, TestSvgContent);

            // Test that we can at least create the command and set properties
            // without errors - this verifies the basic structure is correct
            var cmdlet = new ConvertToPngCommand();
            cmdlet.Path = testSvgPath;
            cmdlet.Width = 100;
            cmdlet.Height = 100;
            
            // Assert - Basic properties should be set correctly
            Assert.Equal(testSvgPath, cmdlet.Path);
            Assert.Equal(100, cmdlet.Width);
            Assert.Equal(100, cmdlet.Height);
            Assert.Equal(95, cmdlet.Quality); // Default value
        }
        finally
        {
            if (File.Exists(testSvgPath))
            {
                File.Delete(testSvgPath);
            }
        }
    }

    [Fact]
    public void ConvertToPngCommand_TestSvgFile_ShouldExistInRepository()
    {
        // Arrange & Act - Look for the test.svg file in the repository root
        var repoRoot = GetRepositoryRoot();
        var testSvgPath = Path.Combine(repoRoot, "test.svg");
        
        // Assert
        Assert.True(File.Exists(testSvgPath), "test.svg should exist in repository root for CI/CD testing");
        
        // Verify it's a valid SVG by checking it starts with SVG content
        var content = File.ReadAllText(testSvgPath);
        Assert.Contains("<?xml", content);
        Assert.Contains("<svg", content);
        Assert.Contains("</svg>", content);
    }

    /// <summary>
    /// Gets the repository root directory by walking up from the current assembly location
    /// </summary>
    private static string GetRepositoryRoot()
    {
        var assemblyLocation = typeof(ConvertToPngCommandTests).Assembly.Location;
        var directory = Path.GetDirectoryName(assemblyLocation);
        
        while (directory != null && !File.Exists(Path.Combine(directory, "test.svg")))
        {
            directory = Directory.GetParent(directory)?.FullName;
        }
        
        return directory ?? throw new InvalidOperationException("Could not find repository root with test.svg");
    }
>>>>>>> f2d329c6
}<|MERGE_RESOLUTION|>--- conflicted
+++ resolved
@@ -1,394 +1,200 @@
-<<<<<<< HEAD
-using System;
-using System.IO;
-using System.Linq;
-using System.Management.Automation;
-using Xunit;
-using PwrSvg;
-
-namespace PwrSvg.Tests;
-
-public class ConvertToPngCommandTests
-{
-    [Fact]
-    public void ConvertToPngCommand_ShouldHaveCorrectCmdletAttribute()
-    {
-        // Arrange & Act
-        var cmdletType = typeof(ConvertToPngCommand);
-        var cmdletAttribute = (CmdletAttribute?)Attribute.GetCustomAttribute(cmdletType, typeof(CmdletAttribute));
-
-        // Assert
-        Assert.NotNull(cmdletAttribute);
-        Assert.Equal(VerbsData.ConvertTo, cmdletAttribute.VerbName);
-        Assert.Equal("Png", cmdletAttribute.NounName);
-    }
-
-    [Fact]
-    public void ConvertToPngCommand_ShouldHaveRequiredProperties()
-    {
-        // Arrange
-        var cmdlet = new ConvertToPngCommand();
-
-        // Act & Assert
-        Assert.NotNull(cmdlet.GetType().GetProperty("Path"));
-        Assert.NotNull(cmdlet.GetType().GetProperty("OutFile"));
-        Assert.NotNull(cmdlet.GetType().GetProperty("Width"));
-        Assert.NotNull(cmdlet.GetType().GetProperty("Height"));
-        Assert.NotNull(cmdlet.GetType().GetProperty("BackgroundColor"));
-        Assert.NotNull(cmdlet.GetType().GetProperty("Quality"));
-    }
-
-    [Fact]
-    public void ConvertToPngCommand_QualityProperty_ShouldHaveDefaultValue()
-    {
-        // Arrange
-        var cmdlet = new ConvertToPngCommand();
-
-        // Act
-        var quality = cmdlet.Quality;
-
-        // Assert
-        Assert.Equal(95, quality);
-    }
-
-    [Fact]
-    public void ConvertToPngCommand_ShouldHaveCorrectOutputTypes()
-    {
-        // Arrange
-        var cmdletType = typeof(ConvertToPngCommand);
-        var outputTypeAttributes = (OutputTypeAttribute[])Attribute.GetCustomAttributes(cmdletType, typeof(OutputTypeAttribute));
-
-        // Assert
-        Assert.NotEmpty(outputTypeAttributes);
-        var outputTypeNames = outputTypeAttributes[0].Type.Select(t => t.Type).ToArray();
-        Assert.Contains(typeof(MemoryStream), outputTypeNames);
-        Assert.Contains(typeof(FileInfo), outputTypeNames);
-    }
-
-    [Fact]
-    public void ConvertToPngCommand_ShouldInheritFromPSCmdlet()
-    {
-        // Arrange
-        var cmdletType = typeof(ConvertToPngCommand);
-
-        // Act & Assert
-        Assert.True(typeof(PSCmdlet).IsAssignableFrom(cmdletType));
-    }
-
-    [Fact]
-    public void ConvertToPngCommand_WidthProperty_ShouldAcceptPositiveValues()
-    {
-        // Arrange
-        var cmdlet = new ConvertToPngCommand();
-
-        // Act & Assert - Should not throw
-        cmdlet.Width = 100;
-        cmdlet.Width = 1920;
-        Assert.Equal(1920, cmdlet.Width);
-    }
-
-    [Fact]
-    public void ConvertToPngCommand_HeightProperty_ShouldAcceptPositiveValues()
-    {
-        // Arrange
-        var cmdlet = new ConvertToPngCommand();
-
-        // Act & Assert - Should not throw
-        cmdlet.Height = 100;
-        cmdlet.Height = 1080;
-        Assert.Equal(1080, cmdlet.Height);
-    }
-
-    [Fact]
-    public void ConvertToPngCommand_ShouldReturnMemoryStreamInOutputType()
-    {
-        // Arrange
-        var cmdletType = typeof(ConvertToPngCommand);
-        var outputTypeAttributes = (OutputTypeAttribute[])Attribute.GetCustomAttributes(cmdletType, typeof(OutputTypeAttribute));
-
-        // Assert
-        Assert.NotEmpty(outputTypeAttributes);
-        var outputTypeNames = outputTypeAttributes[0].Type.Select(t => t.Type).ToArray();
-        Assert.Contains(typeof(MemoryStream), outputTypeNames);
-        Assert.DoesNotContain(typeof(byte[]), outputTypeNames); // Should not contain byte[] anymore
-    }
-
-    [Fact]
-    public void ConvertToPngCommand_ShouldHaveSvgContentProperty()
-    {
-        // Arrange
-        var cmdlet = new ConvertToPngCommand();
-
-        // Act & Assert
-        Assert.NotNull(cmdlet.GetType().GetProperty("SvgContent"));
-    }
-
-    [Fact]
-    public void ConvertToPngCommand_ShouldHaveCorrectParameterSets()
-    {
-        // Arrange
-        var cmdletType = typeof(ConvertToPngCommand);
-        var pathProperty = cmdletType.GetProperty("Path");
-        var svgContentProperty = cmdletType.GetProperty("SvgContent");
-
-        // Act
-        var pathParameterAttributes = pathProperty?.GetCustomAttributes(typeof(ParameterAttribute), false).Cast<ParameterAttribute>().ToArray();
-        var svgContentParameterAttributes = svgContentProperty?.GetCustomAttributes(typeof(ParameterAttribute), false).Cast<ParameterAttribute>().ToArray();
-
-        // Assert
-        Assert.NotNull(pathParameterAttributes);
-        Assert.NotNull(svgContentParameterAttributes);
-        Assert.NotEmpty(pathParameterAttributes);
-        Assert.NotEmpty(svgContentParameterAttributes);
-
-        var pathParameterSet = pathParameterAttributes[0].ParameterSetName;
-        var svgContentParameterSet = svgContentParameterAttributes[0].ParameterSetName;
-
-        Assert.Equal("FromPath", pathParameterSet);
-        Assert.Equal("FromContent", svgContentParameterSet);
-        Assert.NotEqual(pathParameterSet, svgContentParameterSet); // Should be different parameter sets
-    }
-
-    [Fact]
-    public void ConvertToPngCommand_SvgContentProperty_ShouldAcceptFromPipeline()
-    {
-        // Arrange
-        var cmdletType = typeof(ConvertToPngCommand);
-        var svgContentProperty = cmdletType.GetProperty("SvgContent");
-
-        // Act
-        var parameterAttributes = svgContentProperty?.GetCustomAttributes(typeof(ParameterAttribute), false).Cast<ParameterAttribute>().ToArray();
-
-        // Assert
-        Assert.NotNull(parameterAttributes);
-        Assert.NotEmpty(parameterAttributes);
-        Assert.True(parameterAttributes[0].ValueFromPipeline);
-    }
-
-    [Fact]
-    public void ConvertToPngCommand_PathProperty_ShouldBeInPathParameterSet()
-    {
-        // Arrange
-        var cmdletType = typeof(ConvertToPngCommand);
-        var pathProperty = cmdletType.GetProperty("Path");
-
-        // Act
-        var parameterAttributes = pathProperty?.GetCustomAttributes(typeof(ParameterAttribute), false).Cast<ParameterAttribute>().ToArray();
-
-        // Assert
-        Assert.NotNull(parameterAttributes);
-        Assert.NotEmpty(parameterAttributes);
-        Assert.Equal("FromPath", parameterAttributes[0].ParameterSetName);
-        Assert.True(parameterAttributes[0].ValueFromPipelineByPropertyName);
-        Assert.True(parameterAttributes[0].ValueFromPipeline); // Path should now accept direct pipeline input
-    }
-
-    [Fact]
-    public void ConvertToPngCommand_PathProperty_ShouldBeFileInfoType()
-    {
-        // Arrange
-        var cmdletType = typeof(ConvertToPngCommand);
-        var pathProperty = cmdletType.GetProperty("Path");
-
-        // Act & Assert
-        Assert.NotNull(pathProperty);
-        Assert.Equal(typeof(FileInfo), pathProperty.PropertyType);
-    }
-=======
-using System;
-using System.IO;
-using System.Linq;
-using System.Management.Automation;
-using Xunit;
-using PwrSvg;
-
-namespace PwrSvg.Tests;
-
-public class ConvertToPngCommandTests
-{
-    private const string TestSvgContent = @"<?xml version=""1.0"" encoding=""UTF-8""?>
-<svg width=""100"" height=""100"" xmlns=""http://www.w3.org/2000/svg"">
-  <circle cx=""50"" cy=""50"" r=""40"" fill=""red""/>
-</svg>";
-
-    [Fact]
-    public void ConvertToPngCommand_ShouldHaveCorrectCmdletAttribute()
-    {
-        // Arrange & Act
-        var cmdletType = typeof(ConvertToPngCommand);
-        var cmdletAttribute = (CmdletAttribute?)Attribute.GetCustomAttribute(cmdletType, typeof(CmdletAttribute));
-
-        // Assert
-        Assert.NotNull(cmdletAttribute);
-        Assert.Equal(VerbsData.ConvertTo, cmdletAttribute.VerbName);
-        Assert.Equal("Png", cmdletAttribute.NounName);
-    }
-
-    [Fact]
-    public void ConvertToPngCommand_ShouldHaveRequiredProperties()
-    {
-        // Arrange
-        var cmdlet = new ConvertToPngCommand();
-
-        // Act & Assert
-        Assert.NotNull(cmdlet.GetType().GetProperty("Path"));
-        Assert.NotNull(cmdlet.GetType().GetProperty("OutFile"));
-        Assert.NotNull(cmdlet.GetType().GetProperty("Width"));
-        Assert.NotNull(cmdlet.GetType().GetProperty("Height"));
-        Assert.NotNull(cmdlet.GetType().GetProperty("BackgroundColor"));
-        Assert.NotNull(cmdlet.GetType().GetProperty("Quality"));
-    }
-
-    [Fact]
-    public void ConvertToPngCommand_QualityProperty_ShouldHaveDefaultValue()
-    {
-        // Arrange
-        var cmdlet = new ConvertToPngCommand();
-
-        // Act
-        var quality = cmdlet.Quality;
-
-        // Assert
-        Assert.Equal(95, quality);
-    }
-
-    [Fact]
-    public void ConvertToPngCommand_ShouldHaveCorrectOutputTypes()
-    {
-        // Arrange
-        var cmdletType = typeof(ConvertToPngCommand);
-        var outputTypeAttributes = (OutputTypeAttribute[])Attribute.GetCustomAttributes(cmdletType, typeof(OutputTypeAttribute));
-
-        // Assert
-        Assert.NotEmpty(outputTypeAttributes);
-        var outputTypeNames = outputTypeAttributes[0].Type.Select(t => t.Type).ToArray();
-        Assert.Contains(typeof(MemoryStream), outputTypeNames);
-        Assert.Contains(typeof(FileInfo), outputTypeNames);
-    }
-
-    [Fact]
-    public void ConvertToPngCommand_ShouldInheritFromPSCmdlet()
-    {
-        // Arrange
-        var cmdletType = typeof(ConvertToPngCommand);
-
-        // Act & Assert
-        Assert.True(typeof(PSCmdlet).IsAssignableFrom(cmdletType));
-    }
-
-    [Fact]
-    public void ConvertToPngCommand_WidthProperty_ShouldAcceptPositiveValues()
-    {
-        // Arrange
-        var cmdlet = new ConvertToPngCommand();
-
-        // Act & Assert - Should not throw
-        cmdlet.Width = 100;
-        cmdlet.Width = 1920;
-        Assert.Equal(1920, cmdlet.Width);
-    }
-
-    [Fact]
-    public void ConvertToPngCommand_HeightProperty_ShouldAcceptPositiveValues()
-    {
-        // Arrange
-        var cmdlet = new ConvertToPngCommand();
-
-        // Act & Assert - Should not throw
-        cmdlet.Height = 100;
-        cmdlet.Height = 1080;
-        Assert.Equal(1080, cmdlet.Height);
-    }
-
-    [Fact]
-    public void ConvertToPngCommand_ShouldReturnMemoryStreamInOutputType()
-    {
-        // Arrange
-        var cmdletType = typeof(ConvertToPngCommand);
-        var outputTypeAttributes = (OutputTypeAttribute[])Attribute.GetCustomAttributes(cmdletType, typeof(OutputTypeAttribute));
-
-        // Assert
-        Assert.NotEmpty(outputTypeAttributes);
-        var outputTypeNames = outputTypeAttributes[0].Type.Select(t => t.Type).ToArray();
-        Assert.Contains(typeof(MemoryStream), outputTypeNames);
-        Assert.DoesNotContain(typeof(byte[]), outputTypeNames); // Should not contain byte[] anymore
-    }
-
-    [Fact]
-    public void ConvertToPngCommand_NativeLibraryLoader_ShouldInitializeSuccessfully()
-    {
-        // Arrange & Act
-        // This test verifies that the NativeLibraryLoader.Initialize() method
-        // can be called without throwing exceptions
-        var exception = Record.Exception(() => NativeLibraryLoader.Initialize());
-
-        // Assert
-        Assert.Null(exception);
-    }
-
-    [Fact] 
-    public void ConvertToPngCommand_WithValidSvg_ShouldProcessWithoutError()
-    {
-        // Arrange - Create a simple SVG file for testing
-        var testSvgPath = Path.GetTempFileName();
-        
-        try
-        {
-            File.WriteAllText(testSvgPath, TestSvgContent);
-
-            // Test that we can at least create the command and set properties
-            // without errors - this verifies the basic structure is correct
-            var cmdlet = new ConvertToPngCommand();
-            cmdlet.Path = testSvgPath;
-            cmdlet.Width = 100;
-            cmdlet.Height = 100;
-            
-            // Assert - Basic properties should be set correctly
-            Assert.Equal(testSvgPath, cmdlet.Path);
-            Assert.Equal(100, cmdlet.Width);
-            Assert.Equal(100, cmdlet.Height);
-            Assert.Equal(95, cmdlet.Quality); // Default value
-        }
-        finally
-        {
-            if (File.Exists(testSvgPath))
-            {
-                File.Delete(testSvgPath);
-            }
-        }
-    }
-
-    [Fact]
-    public void ConvertToPngCommand_TestSvgFile_ShouldExistInRepository()
-    {
-        // Arrange & Act - Look for the test.svg file in the repository root
-        var repoRoot = GetRepositoryRoot();
-        var testSvgPath = Path.Combine(repoRoot, "test.svg");
-        
-        // Assert
-        Assert.True(File.Exists(testSvgPath), "test.svg should exist in repository root for CI/CD testing");
-        
-        // Verify it's a valid SVG by checking it starts with SVG content
-        var content = File.ReadAllText(testSvgPath);
-        Assert.Contains("<?xml", content);
-        Assert.Contains("<svg", content);
-        Assert.Contains("</svg>", content);
-    }
-
-    /// <summary>
-    /// Gets the repository root directory by walking up from the current assembly location
-    /// </summary>
-    private static string GetRepositoryRoot()
-    {
-        var assemblyLocation = typeof(ConvertToPngCommandTests).Assembly.Location;
-        var directory = Path.GetDirectoryName(assemblyLocation);
-        
-        while (directory != null && !File.Exists(Path.Combine(directory, "test.svg")))
-        {
-            directory = Directory.GetParent(directory)?.FullName;
-        }
-        
-        return directory ?? throw new InvalidOperationException("Could not find repository root with test.svg");
-    }
->>>>>>> f2d329c6
+using System;
+using System.IO;
+using System.Linq;
+using System.Management.Automation;
+using Xunit;
+using PwrSvg;
+
+namespace PwrSvg.Tests;
+
+public class ConvertToPngCommandTests
+{
+    private const string TestSvgContent = @"<?xml version=""1.0"" encoding=""UTF-8""?>
+<svg width=""100"" height=""100"" xmlns=""http://www.w3.org/2000/svg"">
+  <circle cx=""50"" cy=""50"" r=""40"" fill=""red""/>
+</svg>";
+    [Fact]
+    public void ConvertToPngCommand_ShouldHaveCorrectCmdletAttribute()
+    {
+        // Arrange & Act
+        var cmdletType = typeof(ConvertToPngCommand);
+        var cmdletAttribute = (CmdletAttribute?)Attribute.GetCustomAttribute(cmdletType, typeof(CmdletAttribute));
+
+        // Assert
+        Assert.NotNull(cmdletAttribute);
+        Assert.Equal(VerbsData.ConvertTo, cmdletAttribute.VerbName);
+        Assert.Equal("Png", cmdletAttribute.NounName);
+    }
+
+    [Fact]
+    public void ConvertToPngCommand_ShouldHaveRequiredProperties()
+    {
+        // Arrange
+        var cmdlet = new ConvertToPngCommand();
+
+        // Act & Assert
+        Assert.NotNull(cmdlet.GetType().GetProperty("Path"));
+        Assert.NotNull(cmdlet.GetType().GetProperty("OutFile"));
+        Assert.NotNull(cmdlet.GetType().GetProperty("Width"));
+        Assert.NotNull(cmdlet.GetType().GetProperty("Height"));
+        Assert.NotNull(cmdlet.GetType().GetProperty("BackgroundColor"));
+        Assert.NotNull(cmdlet.GetType().GetProperty("Quality"));
+    }
+
+    [Fact]
+    public void ConvertToPngCommand_QualityProperty_ShouldHaveDefaultValue()
+    {
+        // Arrange
+        var cmdlet = new ConvertToPngCommand();
+
+        // Act
+        var quality = cmdlet.Quality;
+
+        // Assert
+        Assert.Equal(95, quality);
+    }
+
+    [Fact]
+    public void ConvertToPngCommand_ShouldHaveCorrectOutputTypes()
+    {
+        // Arrange
+        var cmdletType = typeof(ConvertToPngCommand);
+        var outputTypeAttributes = (OutputTypeAttribute[])Attribute.GetCustomAttributes(cmdletType, typeof(OutputTypeAttribute));
+
+        // Assert
+        Assert.NotEmpty(outputTypeAttributes);
+        var outputTypeNames = outputTypeAttributes[0].Type.Select(t => t.Type).ToArray();
+        Assert.Contains(typeof(MemoryStream), outputTypeNames);
+        Assert.Contains(typeof(FileInfo), outputTypeNames);
+    }
+
+    [Fact]
+    public void ConvertToPngCommand_ShouldInheritFromPSCmdlet()
+    {
+        // Arrange
+        var cmdletType = typeof(ConvertToPngCommand);
+
+        // Act & Assert
+        Assert.True(typeof(PSCmdlet).IsAssignableFrom(cmdletType));
+    }
+
+    [Fact]
+    public void ConvertToPngCommand_WidthProperty_ShouldAcceptPositiveValues()
+    {
+        // Arrange
+        var cmdlet = new ConvertToPngCommand();
+
+        // Act & Assert - Should not throw
+        cmdlet.Width = 100;
+        cmdlet.Width = 1920;
+        Assert.Equal(1920, cmdlet.Width);
+    }
+
+    [Fact]
+    public void ConvertToPngCommand_HeightProperty_ShouldAcceptPositiveValues()
+    {
+        // Arrange
+        var cmdlet = new ConvertToPngCommand();
+
+        // Act & Assert - Should not throw
+        cmdlet.Height = 100;
+        cmdlet.Height = 1080;
+        Assert.Equal(1080, cmdlet.Height);
+    }
+
+    [Fact]
+    public void ConvertToPngCommand_ShouldReturnMemoryStreamInOutputType()
+    {
+        // Arrange
+        var cmdletType = typeof(ConvertToPngCommand);
+        var outputTypeAttributes = (OutputTypeAttribute[])Attribute.GetCustomAttributes(cmdletType, typeof(OutputTypeAttribute));
+
+        // Assert
+        Assert.NotEmpty(outputTypeAttributes);
+        var outputTypeNames = outputTypeAttributes[0].Type.Select(t => t.Type).ToArray();
+        Assert.Contains(typeof(MemoryStream), outputTypeNames);
+        Assert.DoesNotContain(typeof(byte[]), outputTypeNames); // Should not contain byte[] anymore
+    }
+
+    [Fact]
+    public void ConvertToPngCommand_ShouldHaveSvgContentProperty()
+    {
+        // Arrange
+        var cmdlet = new ConvertToPngCommand();
+
+        // Act & Assert
+        Assert.NotNull(cmdlet.GetType().GetProperty("SvgContent"));
+    }
+
+    [Fact]
+    public void ConvertToPngCommand_ShouldHaveCorrectParameterSets()
+    {
+        // Arrange
+        var cmdletType = typeof(ConvertToPngCommand);
+        var pathProperty = cmdletType.GetProperty("Path");
+        var svgContentProperty = cmdletType.GetProperty("SvgContent");
+
+        // Act
+        var pathParameterAttributes = pathProperty?.GetCustomAttributes(typeof(ParameterAttribute), false).Cast<ParameterAttribute>().ToArray();
+        var svgContentParameterAttributes = svgContentProperty?.GetCustomAttributes(typeof(ParameterAttribute), false).Cast<ParameterAttribute>().ToArray();
+
+        // Assert
+        Assert.NotNull(pathParameterAttributes);
+        Assert.NotNull(svgContentParameterAttributes);
+        Assert.NotEmpty(pathParameterAttributes);
+        Assert.NotEmpty(svgContentParameterAttributes);
+
+        var pathParameterSet = pathParameterAttributes[0].ParameterSetName;
+        var svgContentParameterSet = svgContentParameterAttributes[0].ParameterSetName;
+
+        Assert.Equal("FromPath", pathParameterSet);
+        Assert.Equal("FromContent", svgContentParameterSet);
+        Assert.NotEqual(pathParameterSet, svgContentParameterSet); // Should be different parameter sets
+    }
+
+    [Fact]
+    public void ConvertToPngCommand_SvgContentProperty_ShouldAcceptFromPipeline()
+    {
+        // Arrange
+        var cmdletType = typeof(ConvertToPngCommand);
+        var svgContentProperty = cmdletType.GetProperty("SvgContent");
+
+        // Act
+        var parameterAttributes = svgContentProperty?.GetCustomAttributes(typeof(ParameterAttribute), false).Cast<ParameterAttribute>().ToArray();
+
+        // Assert
+        Assert.NotNull(parameterAttributes);
+        Assert.NotEmpty(parameterAttributes);
+        Assert.True(parameterAttributes[0].ValueFromPipeline);
+    }
+
+    [Fact]
+    public void ConvertToPngCommand_PathProperty_ShouldBeInPathParameterSet()
+    {
+        // Arrange
+        var cmdletType = typeof(ConvertToPngCommand);
+        var pathProperty = cmdletType.GetProperty("Path");
+
+        // Act
+        var parameterAttributes = pathProperty?.GetCustomAttributes(typeof(ParameterAttribute), false).Cast<ParameterAttribute>().ToArray();
+
+        // Assert
+        Assert.NotNull(parameterAttributes);
+        Assert.NotEmpty(parameterAttributes);
+        Assert.Equal("FromPath", parameterAttributes[0].ParameterSetName);
+        Assert.True(parameterAttributes[0].ValueFromPipelineByPropertyName);
+        Assert.True(parameterAttributes[0].ValueFromPipeline); // Path should now accept direct pipeline input
+    }
+
+    [Fact]
+    public void ConvertToPngCommand_PathProperty_ShouldBeFileInfoType()
+    {
+        // Arrange
+        var cmdletType = typeof(ConvertToPngCommand);
+        var pathProperty = cmdletType.GetProperty("Path");
+
+        // Act & Assert
+        Assert.NotNull(pathProperty);
+        Assert.Equal(typeof(FileInfo), pathProperty.PropertyType);
+    }
 }